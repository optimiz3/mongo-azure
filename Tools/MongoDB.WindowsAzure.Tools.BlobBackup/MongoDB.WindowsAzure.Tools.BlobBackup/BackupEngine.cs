﻿/*
 * Copyright 2010-2012 10gen Inc.
 * file : BackupEngine.cs
 * Licensed under the Apache License, Version 2.0 (the "License");
 * you may not use this file except in compliance with the License.
 * You may obtain a copy of the License at
 * 
 * 
 * http://www.apache.org/licenses/LICENSE-2.0
 * 
 * 
 * Unless required by applicable law or agreed to in writing, software
 * distributed under the License is distributed on an "AS IS" BASIS,
 * WITHOUT WARRANTIES OR CONDITIONS OF ANY KIND, either express or implied.
 * See the License for the specific language governing permissions and
 * limitations under the License.
 */

namespace MongoDB.WindowsAzure.Tools.BlobBackup
{
    using System;
    using System.Collections.Generic;
    using System.Linq;
    using System.Text;
    using Microsoft.WindowsAzure.StorageClient;
    using Microsoft.WindowsAzure;
    using Microsoft.WindowsAzure.ServiceRuntime;
    using System.IO;
    using tar_cs;
    using MongoDB.WindowsAzure.Common;

    class BackupEngine
    {
        /// <summary>
        /// Backups up the contents of the first MongoDB data drive in the specified storage account.
        /// The actual files in the data drive are backed up, not just the vhd image.
        /// The backup is stored as a TAR file, with a timestamp-derived name, in the specified container.
        /// 
        /// This function must be called from within Azure. (Mounting a cloud drive is otherwise impossible)
        /// 
        /// Procedure:
        ///    1) The data drive is snapshotted. (This prevents inconsistent data)
        ///    2) This snapshot is mounted.
        ///    3) The destination blob is created, and a TarWriter is created to write to it.
        ///    4) All the files in the mount are written to the blob, through the TarWriter.
        /// </summary>
        /// <param name="credentials">The Azure storage credentials to use.</param>
        /// <param name="replicaSetName">Name of the replica set (default is "rs")</param>
        /// <param name="backupContainerName">Name of the container that will store the backups (default is "mongobackups")</param>
        public static Uri Snapshot(string credentials, TextWriter output, string replicaSetName = "rs", string vhdToBackup = "mongoddblob1.vhd")
        {
            // Set up the cache, storage account, and blob client.
<<<<<<< HEAD
            output.WriteLine("Getting the cache...");
            LocalResource localResource = RoleEnvironment.GetLocalResource(Constants.BackupLocalStorageName);
            output.WriteLine("Initializing the cache...");
            CloudDrive.InitializeCache(localResource.RootPath, localResource.MaximumSizeInMegabytes);
            output.WriteLine("Setting up storage account...");
            CloudStorageAccount storageAccount = CloudStorageAccount.Parse(credentials);
            CloudBlobClient client = storageAccount.CreateCloudBlobClient();

            // Open the container that stores the MongoDBRole data drives.
            output.WriteLine("Loading the MongoDB data drive container...");
            CloudBlobContainer dataContainer = new CloudBlobContainer(String.Format(Constants.MongoDataContainerName, replicaSetName), client);
=======
            output.WriteLine( "Getting the cache..." );
            LocalResource localResource = RoleEnvironment.GetLocalResource( Constants.BackupLocalStorageName );
            output.WriteLine( "Initializing the cache..." );
            CloudDrive.InitializeCache( localResource.RootPath, localResource.MaximumSizeInMegabytes );
            output.WriteLine( "Setting up storage account..." );
            CloudStorageAccount storageAccount = CloudStorageAccount.Parse( credentials );
            CloudBlobClient client = storageAccount.CreateCloudBlobClient( );

            // Open the container that stores the MongoDBRole data drives.
            output.WriteLine( "Loading the MongoDB data drive container..." );
            CloudBlobContainer dataContainer = new CloudBlobContainer( String.Format( Constants.MongoDataContainerName, replicaSetName ), client );
>>>>>>> 265d6b4b

            // Load the drive and snapshot it.
            output.WriteLine("Loading the drive...");
            CloudDrive originalDrive = new CloudDrive(dataContainer.GetPageBlobReference(vhdToBackup).Uri, storageAccount.Credentials);
            output.WriteLine("Snapshotting the drive...");
            Uri snapshotUri = originalDrive.Snapshot();
            output.WriteLine("...snapshotted to: " + snapshotUri);
            return snapshotUri;
        }

        public static void Backup(string credentials, Uri snapshotUri, TextWriter output, string backupContainerName = "mongobackups")
        {
            if (snapshotUri == null)
                throw new ArgumentNullException("Snapshot URI cannot be null");

            // Set up the cache, storage account, and blob client.
<<<<<<< HEAD
            output.WriteLine("Getting the cache...");
            LocalResource localResource = RoleEnvironment.GetLocalResource(Constants.BackupLocalStorageName);
            output.WriteLine("Initializing the cache...");
            CloudDrive.InitializeCache(localResource.RootPath, localResource.MaximumSizeInMegabytes);
            output.WriteLine("Setting up storage account...");
            CloudStorageAccount storageAccount = CloudStorageAccount.Parse(credentials);
            CloudBlobClient client = storageAccount.CreateCloudBlobClient();
=======
            output.WriteLine( "Getting the cache..." );
            LocalResource localResource = RoleEnvironment.GetLocalResource( Constants.BackupLocalStorageName );
            output.WriteLine( "Initializing the cache..." );
            CloudDrive.InitializeCache( localResource.RootPath, localResource.MaximumSizeInMegabytes );
            output.WriteLine( "Setting up storage account..." );
            CloudStorageAccount storageAccount = CloudStorageAccount.Parse( credentials );
            CloudBlobClient client = storageAccount.CreateCloudBlobClient( );
>>>>>>> 265d6b4b

            // Mount the snapshot.
            output.WriteLine("Mounting the snapshot...");
            CloudDrive snapshottedDrive = new CloudDrive(snapshotUri, storageAccount.Credentials);
            string driveLetter = snapshottedDrive.Mount(0, DriveMountOptions.None);
            output.WriteLine("...snapshot mounted to " + driveLetter);

            // Open the backups container.
            output.WriteLine("Opening (or creating) the backup container...");
            CloudBlobContainer backupContainer = client.GetContainerReference(backupContainerName);
            backupContainer.CreateIfNotExist();

            // Create the destination blob.
            string blobFileName = String.Format("backup_{0}-{1}-{2}_{3}-{4}.tar", DateTime.Now.Year, DateTime.Now.Month, DateTime.Now.Day, DateTime.Now.Hour, DateTime.Now.Minute);
            var blob = backupContainer.GetBlobReference(blobFileName);

            // Write everything in the mounted snapshot, to the TarWriter stream, to the BlobStream, to the blob.            
            output.WriteLine("Backing up:\n\tpath: " + driveLetter + "\n\tto blob: " + blobFileName + "\n");
            using (var outputStream = blob.OpenWrite())
            {
                using (var tar = new TarWriter(outputStream))
                {
                    output.WriteLine("Writing to the blob/tar...");
                    AddAllToTar(driveLetter, tar, output);
                }
            }

            // Set the blob's metadata.
            output.WriteLine("Setting the blob's metadata...");
            blob.Metadata["FileName"] = blobFileName;
            blob.Metadata["Submitter"] = "BlobBackup";
            blob.SetMetadata();

            // Lastly, unmount the drive.
            output.WriteLine("Unmounting the drive...");
            snapshottedDrive.Unmount();
            output.WriteLine("Done.");
        }

        /// <summary>
        /// Adds every file in the directory to the tar, and recurses into subdirectories.
        /// </summary>
        private static void AddAllToTar(string root, TarWriter tar, TextWriter output)
        {
            output.WriteLine("Opening in " + root + "...");

            // Add subdirectories...
            foreach (var directory in Directory.GetDirectories(root))
                AddAllToTar(directory, tar, output);

            foreach (var file in Directory.GetFiles(root))
            {
                var info = new FileInfo(file);
                output.WriteLine("Writing " + info.Name + "... (" + Util.FormatFileSize(info.Length) + ")");

                using (FileStream fs = new FileStream(file, FileMode.Open, FileAccess.Read, FileShare.ReadWrite))
                    tar.Write(fs);
            }
        }
    }
}<|MERGE_RESOLUTION|>--- conflicted
+++ resolved
@@ -1,4 +1,4 @@
-﻿/*
+/*
  * Copyright 2010-2012 10gen Inc.
  * file : BackupEngine.cs
  * Licensed under the Apache License, Version 2.0 (the "License");
@@ -50,7 +50,6 @@
         public static Uri Snapshot(string credentials, TextWriter output, string replicaSetName = "rs", string vhdToBackup = "mongoddblob1.vhd")
         {
             // Set up the cache, storage account, and blob client.
-<<<<<<< HEAD
             output.WriteLine("Getting the cache...");
             LocalResource localResource = RoleEnvironment.GetLocalResource(Constants.BackupLocalStorageName);
             output.WriteLine("Initializing the cache...");
@@ -62,19 +61,6 @@
             // Open the container that stores the MongoDBRole data drives.
             output.WriteLine("Loading the MongoDB data drive container...");
             CloudBlobContainer dataContainer = new CloudBlobContainer(String.Format(Constants.MongoDataContainerName, replicaSetName), client);
-=======
-            output.WriteLine( "Getting the cache..." );
-            LocalResource localResource = RoleEnvironment.GetLocalResource( Constants.BackupLocalStorageName );
-            output.WriteLine( "Initializing the cache..." );
-            CloudDrive.InitializeCache( localResource.RootPath, localResource.MaximumSizeInMegabytes );
-            output.WriteLine( "Setting up storage account..." );
-            CloudStorageAccount storageAccount = CloudStorageAccount.Parse( credentials );
-            CloudBlobClient client = storageAccount.CreateCloudBlobClient( );
-
-            // Open the container that stores the MongoDBRole data drives.
-            output.WriteLine( "Loading the MongoDB data drive container..." );
-            CloudBlobContainer dataContainer = new CloudBlobContainer( String.Format( Constants.MongoDataContainerName, replicaSetName ), client );
->>>>>>> 265d6b4b
 
             // Load the drive and snapshot it.
             output.WriteLine("Loading the drive...");
@@ -91,7 +77,6 @@
                 throw new ArgumentNullException("Snapshot URI cannot be null");
 
             // Set up the cache, storage account, and blob client.
-<<<<<<< HEAD
             output.WriteLine("Getting the cache...");
             LocalResource localResource = RoleEnvironment.GetLocalResource(Constants.BackupLocalStorageName);
             output.WriteLine("Initializing the cache...");
@@ -99,15 +84,6 @@
             output.WriteLine("Setting up storage account...");
             CloudStorageAccount storageAccount = CloudStorageAccount.Parse(credentials);
             CloudBlobClient client = storageAccount.CreateCloudBlobClient();
-=======
-            output.WriteLine( "Getting the cache..." );
-            LocalResource localResource = RoleEnvironment.GetLocalResource( Constants.BackupLocalStorageName );
-            output.WriteLine( "Initializing the cache..." );
-            CloudDrive.InitializeCache( localResource.RootPath, localResource.MaximumSizeInMegabytes );
-            output.WriteLine( "Setting up storage account..." );
-            CloudStorageAccount storageAccount = CloudStorageAccount.Parse( credentials );
-            CloudBlobClient client = storageAccount.CreateCloudBlobClient( );
->>>>>>> 265d6b4b
 
             // Mount the snapshot.
             output.WriteLine("Mounting the snapshot...");
