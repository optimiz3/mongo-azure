--- conflicted
+++ resolved
@@ -1,4 +1,4 @@
-﻿/*
+/*
  * Copyright 2010-2012 10gen Inc.
  * file : Program.cs
  * Licensed under the Apache License, Version 2.0 (the "License");
@@ -40,11 +40,7 @@
                 return;
             }
 
-<<<<<<< HEAD
             var replicaSetName = RoleEnvironment.GetConfigurationSettingValue(Constants.ReplicaSetNameSetting);
-=======
-            var replicaSetName = RoleEnvironment.GetConfigurationSettingValue( Constants.ReplicaSetNameSetting );
->>>>>>> 265d6b4b
             var credentialString = RoleEnvironment.GetConfigurationSettingValue(Constants.MongoDataCredentialSetting);
 
             Console.WriteLine("Replica set: " + replicaSetName);
